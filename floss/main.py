--- conflicted
+++ resolved
@@ -113,16 +113,6 @@
 
 
 class StringDecoder(viv_utils.LoggingObject):
-    """
-    decoder = StringDecoder(vw)
-    for fva in decoder.identify_decoding_functions(plugins, functions):
-        for ctx in decoder.extract_decoding_contexts(fva):
-            for delta in decoder.emulate_decoding_routine(index, fva, ctx):
-                for delta_bytes decoder.extract_delta_bytes(delta, min_length, source_fva=function):
-                    for decoded_string in decoder.extract_strings(delta_bytes)
-                        print(decoded_string.offset, decoded_strings)
-    """
-
     def __init__(self, vw):
         viv_utils.LoggingObject.__init__(self)
         self.vw = vw
@@ -181,7 +171,8 @@
         (_, _, _, bytes_after) = section_after
         if section_after_start not in mem_before:
             # TODO delta bytes instead of decoded strings
-            delta_bytes.append(DecodedString(section_after_start, bytes_after, decoded_at_va, source_fva, False))
+            delta_bytes.append(DecodedString(section_after_start, bytes_after, 
+                                             decoded_at_va, source_fva, False))
             continue
 
         section_before = mem_before[section_after_start]
@@ -192,8 +183,8 @@
             address = section_after_start + offset
 
             if stack_start <= address <= sp:
-                # every stack address that exceeds the stack pointer can be ignored because it is local
-                # to child stack frame
+                # every stack address that exceeds the stack pointer can be
+                # ignored because it is local to child stack frame
                 continue
 
             diff_bytes = bytes_after[offset:offset + length]
@@ -201,7 +192,8 @@
             if not (stack_start <= address < stack_end):
                 # address is in global memory
                 global_address = address
-            delta_bytes.append(DecodedString(address, diff_bytes, decoded_at_va, source_fva, global_address))
+            delta_bytes.append(DecodedString(address, diff_bytes, decoded_at_va,
+                                             source_fva, global_address))
     return delta_bytes
 
 
@@ -211,11 +203,13 @@
         if s.s == "A" * len(s.s):
             # ignore strings of all "A", which is likely taint data
             continue
-        ret.append(DecodedString(delta.va + s.offset, s.s, delta.decoded_at_va, delta.fva, delta.global_address))
+        ret.append(DecodedString(delta.va + s.offset, s.s, delta.decoded_at_va,
+                                 delta.fva, delta.global_address))
     for s in strings.extract_unicode_strings(delta.s):
         if s.s == "A" * len(s.s):
             continue
-        ret.append(DecodedString(delta.va + s.offset, s.s, delta.decoded_at_va, delta.fva, delta.global_address))
+        ret.append(DecodedString(delta.va + s.offset, s.s, delta.decoded_at_va,
+                                 delta.fva, delta.global_address))
     return ret
 
 
@@ -337,7 +331,8 @@
 
 def select_functions(vw, functions_option):
     """
-    given a workspace and sequence of function addresses, return the list of valid functions, or all valid function addresses.
+    given a workspace and sequence of function addresses, 
+     return the list of valid functions, or all valid function addresses.
     """
     function_vas = parse_functions_option(functions_option)
 
@@ -390,7 +385,7 @@
     print("address:    score:  ")
     print("----------  -------")
     for fva, score in decoder_results.get_top_candidate_functions(10):
-        print("0x%08X: %.5f" % (fva, score))
+        print("0x%08X %.5f" % (fva, score))
     print("")
 
 
@@ -506,13 +501,10 @@
 
     sample_file_path = parse_sample_file_path(parser, args)
     min_length = parse_min_length_option(options.min_length)
-<<<<<<< HEAD
 
     if options.all_strings:
-        floss_logger.info("Extracting static strings")
+        floss_logger.info("Extracting static strings...")
         print_all_strings(sample_file_path, n=min_length)
-=======
->>>>>>> 77683758
 
     floss_logger.info("Generating vivisect workspace")
     vw = viv_utils.getWorkspace(sample_file_path)
@@ -523,10 +515,6 @@
     selected_plugins = select_plugins(options.plugins)
     floss_logger.debug("Selected the following plugins: %s", ", ".join(map(str, selected_plugins)))
 
-<<<<<<< HEAD
-
-=======
->>>>>>> 77683758
     time0 = time()
 
     string_decoder = StringDecoder(vw)
